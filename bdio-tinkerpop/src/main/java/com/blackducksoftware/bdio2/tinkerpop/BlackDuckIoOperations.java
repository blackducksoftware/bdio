/*
 * Copyright 2017 Black Duck Software, Inc.
 *
 * Licensed under the Apache License, Version 2.0 (the "License");
 * you may not use this file except in compliance with the License.
 * You may obtain a copy of the License at
 *
 * http://www.apache.org/licenses/LICENSE-2.0
 *
 * Unless required by applicable law or agreed to in writing, software
 * distributed under the License is distributed on an "AS IS" BASIS,
 * WITHOUT WARRANTIES OR CONDITIONS OF ANY KIND, either express or implied.
 * See the License for the specific language governing permissions and
 * limitations under the License.
 */
package com.blackducksoftware.bdio2.tinkerpop;

import static com.blackducksoftware.bdio2.tinkerpop.GraphMapper.FILE_PARENT_KEY;
import static com.blackducksoftware.common.base.ExtraCollectors.enumNames;
import static com.google.common.collect.ImmutableList.toImmutableList;
import static org.apache.tinkerpop.gremlin.process.traversal.P.eq;
import static org.apache.tinkerpop.gremlin.process.traversal.P.without;
import static org.apache.tinkerpop.gremlin.process.traversal.dsl.graph.__.V;
import static org.apache.tinkerpop.gremlin.process.traversal.dsl.graph.__.has;
import static org.apache.tinkerpop.gremlin.process.traversal.dsl.graph.__.inE;
import static org.apache.tinkerpop.gremlin.process.traversal.dsl.graph.__.or;
import static org.apache.tinkerpop.gremlin.process.traversal.dsl.graph.__.property;
import static org.apache.tinkerpop.gremlin.process.traversal.dsl.graph.__.select;

import java.util.ArrayList;
import java.util.Arrays;
import java.util.Collection;
import java.util.List;
import java.util.Objects;
import java.util.function.Function;
import java.util.function.Predicate;
import java.util.stream.Stream;

import org.apache.tinkerpop.gremlin.process.traversal.P;
import org.apache.tinkerpop.gremlin.process.traversal.TraversalStrategy;
import org.apache.tinkerpop.gremlin.process.traversal.dsl.graph.GraphTraversalSource;
import org.apache.tinkerpop.gremlin.structure.Graph;
import org.apache.tinkerpop.gremlin.structure.Vertex;
import org.apache.tinkerpop.gremlin.structure.io.Mapper;
import org.umlg.sqlg.structure.SqlgGraph;

import com.blackducksoftware.bdio2.Bdio;
import com.blackducksoftware.bdio2.BdioObject;
import com.blackducksoftware.bdio2.tinkerpop.SqlgGraphReaderWrapper.SqlgAddMissingFileParentsOperation;
import com.blackducksoftware.bdio2.tinkerpop.SqlgGraphReaderWrapper.SqlgImplyFileSystemTypeOperation;
import com.blackducksoftware.bdio2.tinkerpop.sqlg.strategy.SqlgGraphAddPropertyStrategy;
import com.blackducksoftware.common.base.ExtraStreams;
import com.blackducksoftware.common.value.HID;
import com.google.common.collect.ComparisonChain;
import com.google.common.collect.ImmutableList;

/**
 * Graph based operations to perform on BDIO data.
 *
 * @author jgustie
 */
public final class BlackDuckIoOperations {

    /**
     * Base class of an operation defined in the specification.
     */
    private static abstract class Operation implements Runnable {

        private final GraphReaderWrapper wrapper;

        private final Predicate<GraphMapper> precondition;

        protected Operation(GraphReaderWrapper wrapper, Predicate<GraphMapper> precondition) {
            this.wrapper = Objects.requireNonNull(wrapper);
            this.precondition = Objects.requireNonNull(precondition);
        }

        @Override
        public final void run() {
            // TODO Shouldn't we be tracking metrics internally on the timings of these steps?
            GraphMapper mapper = wrapper.mapper();
            if (precondition.test(mapper)) {
                try {
                    execute(wrapper.traversal(), mapper);
                    wrapper.commitTx();
                } catch (RuntimeException | Error e) {
                    wrapper.rollbackTx();
                    throw e;
                }
            }
        }

        /**
         * Execute this operation. Use the parameters instead of re-fetching them off the context.
         */
        protected abstract void execute(GraphTraversalSource g, GraphMapper mapper);

        /**
         * Provides direct access to the graph wrapper, generally for transaction management and access to strategy
         * configuration (e.g. partition schemes).
         */
        protected final GraphReaderWrapper wrapper() {
            return wrapper;
        }
    }

    /**
     * Admin graph initializers are package private and are invoked with a wrapper instead of the raw graph.
     */
    static abstract interface AdminGraphInitializer extends GraphInitializer {
        default void initialize(GraphReaderWrapper wrapper) {
            initialize(wrapper.graph());
        }

        @Override
        default void initialize(Graph graph) {
        }
    }

    private final Function<Graph, GraphReaderWrapper> graphWrapper;

    private BlackDuckIoOperations(Builder builder) {
        this.graphWrapper = builder.wrapperFactory::wrapReader;
    }

    /**
     * When possible, initializes the graph's schema and configures indexes. Note that for some implementations this
     * operation does nothing, however it is better to always call this at least once before attempting to perform BDIO
     * operations on a graph.
     */
    public void initializeSchema(Graph graph, GraphInitializer... initializers) {
        GraphReaderWrapper wrapper = graphWrapper.apply(graph);
        new InitializeSchemaOperation(wrapper, Arrays.asList(initializers)).run();
    }

    /**
     * Performs all of the initializations as described in the "Semantic Rules" section of the specification.
     */
    public void applySemanticRules(Graph graph) {
        GraphReaderWrapper wrapper = graphWrapper.apply(graph);
        List<Operation> operations = new ArrayList<>();

        // If we have an optimized implementation use that instead
        operations.add(new IdentifyRootOperation(wrapper));
        operations.add(graph instanceof SqlgGraph
                ? new SqlgAddMissingFileParentsOperation(wrapper)
                : new AddMissingFileParentsOperation(wrapper));
        operations.add(new AddMissingProjectDependenciesOperation(wrapper));
        operations.add(graph instanceof SqlgGraph
                ? new SqlgImplyFileSystemTypeOperation(wrapper)
                : new ImplyFileSystemTypeOperation(wrapper));

        operations.forEach(Operation::run);
    }

    public static Builder build() {
        return new Builder();
    }

    public static final class Builder {
        private final GraphIoWrapperFactory wrapperFactory;

        private Builder() {
            wrapperFactory = new GraphIoWrapperFactory();
        }

        public Builder mapper(Mapper<GraphMapper> mapper) {
            wrapperFactory.mapper(mapper::createMapper);
            return this;
        }

        public Builder batchSize(int batchSize) {
            wrapperFactory.batchSize(batchSize);
            return this;
        }

        public Builder addStrategies(Collection<TraversalStrategy<?>> strategies) {
            wrapperFactory.addStrategies(strategies);
            return this;
        }

        public BlackDuckIoOperations create() {
            return new BlackDuckIoOperations(this);
        }
    }

    /**
     * Performs implementation specific schema initialization for BDIO (but <em>not</em> user defined extensions!).
     */
    private static class InitializeSchemaOperation extends Operation {

        private final ImmutableList<GraphInitializer> initializers;

        public InitializeSchemaOperation(GraphReaderWrapper wrapper, List<GraphInitializer> initializers) {
            super(wrapper, m -> true);
            this.initializers = Stream.concat(new SqlgGraphInitializer().stream(), initializers.stream())
                    .sorted((a, b) -> ComparisonChain.start()
                            .compare(a.initializationStep(), b.initializationStep())
                            .compareTrueFirst(a instanceof AdminGraphInitializer, b instanceof AdminGraphInitializer)
                            .result())
                    .collect(toImmutableList());
        }

        @Override
        protected void execute(GraphTraversalSource g, GraphMapper mapper) {
            for (GraphInitializer i : initializers) {
                if (i instanceof AdminGraphInitializer) {
                    ((AdminGraphInitializer) i).initialize(wrapper());
                } else {
                    i.initialize(wrapper().graph());
                }
            }
        }
    }

    /**
     * Identifies the BDIO root and creates an edge from the metadata vertex.
     * <p>
     * Note that is not currently an error to provide multiple roots.
     */
    protected static class IdentifyRootOperation extends Operation {
        public IdentifyRootOperation(GraphReaderWrapper wrapper) {
            super(wrapper, m -> m.rootLabel().isPresent() && m.metadataLabel().isPresent() && m.implicitKey().isPresent());
        }

        @Override
        protected void execute(GraphTraversalSource g, GraphMapper mapper) {
            // Drop any existing root edges
            g.E().hasLabel(mapper.rootLabel().get()).drop().iterate();

            // Get the identifier (technically there should only be one) of the metadata vertex
            Object[] metadataId = g.V().hasLabel(mapper.metadataLabel().get()).id().toList().toArray();

            // Recreate root edges between the root vertices and metadata vertices
<<<<<<< HEAD
            g.V().hasLabel(P.within(ExtraStreams.stream(Bdio.Class.class).filter(Bdio.Class::root).collect(enumNames())))
                    .not(inE(Bdio.ObjectProperty.subproject.name()))
                    .not(inE(Bdio.ObjectProperty.previousVersion.name()))
=======
            g.V().hasLabel(Bdio.Class.Project.name(),
                    Bdio.Class.Container.name(),
                    Bdio.Class.Repository.name(),
                    Bdio.Class.FileCollection.name())
                    .where(inE(Bdio.ObjectProperty.subproject.name(), Bdio.ObjectProperty.previousVersion.name()).count().is(0))
>>>>>>> 3cdc23a0
                    .as("root")
                    .V(metadataId).addE(mapper.rootLabel().get()).to("root")
                    .property(mapper.implicitKey().get(), Boolean.TRUE)
                    .iterate();
        }

    }

    /**
     * Adds parent edges between files based on their path values.
     */
    protected static class AddMissingFileParentsOperation extends Operation {
        public AddMissingFileParentsOperation(GraphReaderWrapper wrapper) {
            super(wrapper, m -> m.implicitKey().isPresent());
        }

        @Override
        protected void execute(GraphTraversalSource g, GraphMapper mapper) {
            // TODO At some point we need to support explicit parent edges...
            g.E().hasLabel(Bdio.ObjectProperty.parent.name()).drop().iterate();

            removeBaseFileParents(g);
            wrapper().commitTx();

            createMissingFiles(g, mapper);
            wrapper().commitTx();

            createParentEdges(g, mapper);
        }

        protected void removeBaseFileParents(GraphTraversalSource g) {
            // Base files must not have a parent property or we will walk right past them to the root
            g.V().out(Bdio.ObjectProperty.base.name()).properties(FILE_PARENT_KEY).drop().iterate();
        }

        protected void createMissingFiles(GraphTraversalSource g, GraphMapper mapper) {
            wrapper().startBatchTx();

            // Loop until we can't find anymore missing files
            long implicitCreation = 1;
            while (implicitCreation > 0) {
                implicitCreation = g.V().hasLabel(Bdio.Class.File.name())
                        .as("f").values(Bdio.DataProperty.path.name()).dedup().aggregate("paths")
                        .select("f").values(FILE_PARENT_KEY).where(without("paths"))
                        .dedup().as("path")
                        .addV(Bdio.Class.File.name())
                        .property(Bdio.DataProperty.path.name(), select("path"))
                        .property(Bdio.DataProperty.fileSystemType.name(), Bdio.FileSystemType.DIRECTORY.toString())
                        .property(mapper.implicitKey().get(), Boolean.TRUE)
                        .sideEffect(t -> {
                            HID.from(t.path("path")).tryParent().map(HID::toUriString).ifPresent(v -> t.get().property(FILE_PARENT_KEY, v));
                            mapper.identifierKey().ifPresent(key -> t.get().property(key, BdioObject.randomId()));
                            wrapper().batchFlushTx();
                        })
                        .count().next();
            }
        }

        protected void createParentEdges(GraphTraversalSource g, GraphMapper mapper) {
            wrapper().startBatchTx();

            // Iterate over all the files with a "_parent" property and create the edge back up to the parent
            g.V()
                    .hasLabel(Bdio.Class.File.name())
                    .as("child").values(FILE_PARENT_KEY).as("pp").select("child")
                    .addE(Bdio.ObjectProperty.parent.name())
                    .to(V().hasLabel(Bdio.Class.File.name())
                            .as("parent").values(Bdio.DataProperty.path.name()).where(eq("pp")).<Vertex> select("parent"))
                    .property(mapper.implicitKey().get(), Boolean.TRUE)
                    .iterate();
        }
    }

    /**
     * Creates dependencies for components which are not otherwise part of the dependency graph.
     */
    protected static class AddMissingProjectDependenciesOperation extends Operation {
        public AddMissingProjectDependenciesOperation(GraphReaderWrapper wrapper) {
            super(wrapper, m -> m.rootLabel().isPresent() && m.implicitKey().isPresent());
        }

        @Override
        protected void execute(GraphTraversalSource g, GraphMapper mapper) {
            g.E().hasLabel(mapper.rootLabel().get())
                    .inV().as("roots")
                    .V().hasLabel(Bdio.Class.Component.name())
                    .not(inE(Bdio.ObjectProperty.dependsOn.name()))
                    .as("directDependencies")
                    .addV(Bdio.Class.Dependency.name())
                    .property(mapper.implicitKey().get(), Boolean.TRUE)
                    .addE(Bdio.ObjectProperty.dependsOn.name()).to("directDependencies")
                    .property(mapper.implicitKey().get(), Boolean.TRUE)
                    .outV()
                    .addE(Bdio.ObjectProperty.dependency.name()).from("roots")
                    .property(mapper.implicitKey().get(), Boolean.TRUE)
                    .iterate();
        }
    }

    /**
     * Implies the file system type based on the available vertex data.
     */
    protected static class ImplyFileSystemTypeOperation extends Operation {
        public ImplyFileSystemTypeOperation(GraphReaderWrapper wrapper) {
            super(wrapper, m -> true);
        }

        @Override
        protected void execute(GraphTraversalSource g, GraphMapper mapper) {
            updateDirectoryTypes(g);
            updateSymlinkTypes(g);
            updateRegularTypes(g);
        }

        @SuppressWarnings("unchecked")
        protected void updateDirectoryTypes(GraphTraversalSource g) {
            wrapper().startBatchTx();
            g.V().out(Bdio.ObjectProperty.parent.name())
                    .hasNot(Bdio.DataProperty.fileSystemType.name())
                    .coalesce(
                            or(has(Bdio.DataProperty.byteCount.name()), has(Bdio.DataProperty.contentType.name()))
                                    .property(Bdio.DataProperty.fileSystemType.name(), Bdio.FileSystemType.DIRECTORY_ARCHIVE.toString()),
                            property(Bdio.DataProperty.fileSystemType.name(), Bdio.FileSystemType.DIRECTORY.toString()))
                    .sideEffect(t -> wrapper().batchFlushTx())
                    .iterate();
        }

        protected void updateSymlinkTypes(GraphTraversalSource g) {
            g.withStrategies(SqlgGraphAddPropertyStrategy.instance()).V().hasLabel(Bdio.Class.File.name())
                    .hasNot(Bdio.DataProperty.fileSystemType.name())
                    .has(Bdio.DataProperty.linkPath.name())
                    .property(Bdio.DataProperty.fileSystemType.name(), Bdio.FileSystemType.SYMLINK.toString())
                    .iterate();
        }

        protected void updateRegularTypes(GraphTraversalSource g) {
            g.withStrategies(SqlgGraphAddPropertyStrategy.instance()).V().hasLabel(Bdio.Class.File.name())
                    .hasNot(Bdio.DataProperty.fileSystemType.name())
                    .has(Bdio.DataProperty.encoding.name())
                    .property(Bdio.DataProperty.fileSystemType.name(), Bdio.FileSystemType.REGULAR_TEXT.toString())
                    .iterate();

            g.withStrategies(SqlgGraphAddPropertyStrategy.instance()).V().hasLabel(Bdio.Class.File.name())
                    .hasNot(Bdio.DataProperty.fileSystemType.name())
                    .property(Bdio.DataProperty.fileSystemType.name(), Bdio.FileSystemType.REGULAR.toString())
                    .iterate();
        }
    }

}<|MERGE_RESOLUTION|>--- conflicted
+++ resolved
@@ -232,17 +232,8 @@
             Object[] metadataId = g.V().hasLabel(mapper.metadataLabel().get()).id().toList().toArray();
 
             // Recreate root edges between the root vertices and metadata vertices
-<<<<<<< HEAD
             g.V().hasLabel(P.within(ExtraStreams.stream(Bdio.Class.class).filter(Bdio.Class::root).collect(enumNames())))
-                    .not(inE(Bdio.ObjectProperty.subproject.name()))
-                    .not(inE(Bdio.ObjectProperty.previousVersion.name()))
-=======
-            g.V().hasLabel(Bdio.Class.Project.name(),
-                    Bdio.Class.Container.name(),
-                    Bdio.Class.Repository.name(),
-                    Bdio.Class.FileCollection.name())
                     .where(inE(Bdio.ObjectProperty.subproject.name(), Bdio.ObjectProperty.previousVersion.name()).count().is(0))
->>>>>>> 3cdc23a0
                     .as("root")
                     .V(metadataId).addE(mapper.rootLabel().get()).to("root")
                     .property(mapper.implicitKey().get(), Boolean.TRUE)
